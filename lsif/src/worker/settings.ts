--- conflicted
+++ resolved
@@ -6,23 +6,7 @@
 export const WORKER_METRICS_PORT = readEnvInt('WORKER_METRICS_PORT', 3187)
 
 /**
-<<<<<<< HEAD
- * Where on the file system to store LSIF files.
-=======
- * The host and port running the redis instance containing work queues.
- *
- * Set addresses. Prefer in this order:
- *   - Specific envvar REDIS_STORE_ENDPOINT
- *   - Fallback envvar REDIS_ENDPOINT
- *   - redis-store:6379
- *
- *  Additionally keep this logic in sync with pkg/redispool/redispool.go and cmd/server/redis.go
- */
-export const REDIS_ENDPOINT = process.env.REDIS_STORE_ENDPOINT || process.env.REDIS_ENDPOINT || 'redis-store:6379'
-
-/**
  * The interval (in seconds) to poll the database for unconverted uploads.
->>>>>>> 2a5d8146
  */
 export const WORKER_POLLING_INTERVAL = readEnvInt('WORKER_POLLING_INTERVAL', 1)
 
