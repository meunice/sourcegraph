--- conflicted
+++ resolved
@@ -57,44 +57,9 @@
 }
 
 func (s *repos) List(ctx context.Context, opt *sourcegraph.RepoListOptions) (*sourcegraph.RepoList, error) {
-<<<<<<< HEAD
+	ctx = context.WithValue(ctx, github.GitHubTrackingContextKey, "Repos.List")
 	if opt == nil {
 		opt = &sourcegraph.RepoListOptions{}
-=======
-	ctx = context.WithValue(ctx, github.GitHubTrackingContextKey, "Repos.List")
-	repos, err := store.ReposFromContext(ctx).List(ctx, opt)
-	if err != nil {
-		return nil, err
-	}
-
-	// deletedRepoURI is used to prune repos from list. Its value should be something an existing repo cannot have, like empty string.
-	const deletedRepoURI = ""
-
-	par := parallel.NewRun(30)
-	for _, repo_ := range repos {
-		repo := repo_
-		par.Acquire()
-		go func() {
-			defer par.Release()
-			// TODO(shurcooL): Now that the store is doing more of this, investigate if setRepoFieldsFromRemote
-			//                 is still necceessary to do here, or if it can be optimized away.
-			if err := s.setRepoFieldsFromRemote(ctx, repo); err != nil {
-				if grpc.Code(err) == codes.NotFound {
-					// This can happen if a repo is disabled; it will be included by list operation,
-					// but getting it directly will result in 404. Treat it as a missing repository,
-					// mark it to be removed from the list afterwards.
-					log15.Debug("Repo from list not found on remote", "repo", repo.URI)
-					repo.URI = deletedRepoURI
-					return
-				}
-				par.Error(err)
-				return
-			}
-		}()
-	}
-	if err := par.Wait(); err != nil {
-		return nil, err
->>>>>>> 323fd727
 	}
 
 	if opt.RemoteOnly {
